<<<<<<< HEAD
#include "../include/flight_controller.h"
=======
/**
 * \file
 * \~English \brief Implementation of the security module FlightController component main loop.
 * \~Russian \brief Реализация основного цикла компонента FlightController модуля безопасности.
 */

#include "../include/mission.h"
>>>>>>> c7b27958
#include "../../shared/include/initialization_interface.h"
#include "../../shared/include/ipc_messages_initialization.h"
#include "../../shared/include/ipc_messages_autopilot_connector.h"
#include "../../shared/include/ipc_messages_credential_manager.h"
#include "../../shared/include/ipc_messages_navigation_system.h"
#include "../../shared/include/ipc_messages_periphery_controller.h"
#include "../../shared/include/ipc_messages_server_connector.h"
#include "../../shared/include/ipc_messages_logger.h"

#include <math.h>
#include <stdio.h>
#include <string.h>
#include <stdlib.h>
#include <unistd.h>

/** \cond */
#define RETRY_DELAY_SEC 1
#define RETRY_REQUEST_DELAY_SEC 5
#define FLY_ACCEPT_PERIOD_US 500000

char boardId[32] = {0};
/** \endcond */

/**
 * \~English Auxiliary procedure. Adds drone ID to request and signs it, sends message to the ATM server
 * and checks the authenticity of the received response.
 * \param[in] method Request to the ATM server. "/api/query&param=value" form is expected/
 * Drone ID and signature will be added.
 * \param[out] response Significant part of the response from the server. Authenticity is checked.
 * \param[in] errorMessage String identifier of request. This will be displayed in error text on occured error in the procedure.
 * \param[in] delay Delay in seconds before request resend if an error occurs.
 * \return Returns 1 on successful send, 0 otherwise.
 * \~Russian Вспомогательная процедура. Снабжает запрос идентификатором дрона,
 * подписывает его, отправляет на сервер ОРВД и проверяет аутентичность полученного ответа.
 * \param[in] method Запрос к серверу ОРВД. Ожидается вид "/api/query&param=value".
 * Идентификатор дрона и подпись будут добавлены.
 * \param[out] response Значимая часть ответа от сервера. Аутентичность проверена.
 * \param[in] errorMessage Строковый идентификатор отправляемого запроса, который будет отображен в тексте ошибки при
 * возникновении ошибок во время процедуры.
 * \param[in] delay Задержка в сек. перед повторной отправкой запроса при возникновении ошибок при отправке.
 * \return Возвращает 1 при успешной отправке, иначе -- 0.
 */
int sendSignedMessage(char* method, char* response, char* errorMessage, uint8_t delay) {
    char message[513] = {0};
    char signature[257] = {0};
    char request[1025] = {0};
    char logBuffer[257] = {0};
    snprintf(message, 512, "%s?id=%s", method, boardId);

<<<<<<< HEAD
    while (!signMessage(message, signature)) {
        char logBuffer[256];
        snprintf(logBuffer, 256, "Failed to sign '%s' message at Credential Manager. Trying again in %ds", errorMessage, delay);
=======
    while (!signMessage(message, signature, 257)) {
        snprintf(logBuffer, 256, "Failed to sign %s message at Credential Manager. Trying again in %ds", errorMessage, delay);
>>>>>>> c7b27958
        logEntry(logBuffer, ENTITY_NAME, LogLevel::LOG_WARNING);
        sleep(delay);
    }
    snprintf(request, 1024, "%s&sig=0x%s", message, signature);

<<<<<<< HEAD
    while (!sendRequest(request, response)) {
        char logBuffer[256];
        snprintf(logBuffer, 256, "Failed to send '%s' request through Server Connector. Trying again in %ds", errorMessage, delay);
=======
    while (!sendRequest(request, response, 1025)) {
        snprintf(logBuffer, 256, "Failed to send %s request through Server Connector. Trying again in %ds", errorMessage, delay);
>>>>>>> c7b27958
        logEntry(logBuffer, ENTITY_NAME, LogLevel::LOG_WARNING);
        sleep(delay);
    }

    uint8_t authenticity = 0;
    while (!checkSignature(response, authenticity) || !authenticity) {
<<<<<<< HEAD
        char logBuffer[256];
        snprintf(logBuffer, 256, "Failed to check signature of '%s' response received through Server Connector. Trying again in %ds", errorMessage, delay);
=======
        snprintf(logBuffer, 256, "Failed to check signature of %s response received through Server Connector. Trying again in %ds", errorMessage, delay);
>>>>>>> c7b27958
        logEntry(logBuffer, ENTITY_NAME, LogLevel::LOG_WARNING);
        sleep(delay);
    }

    return 1;
}

/**
 * \~English Security module main loop. Waits for all other components to initialize. Authenticates
 * on the ATM server and receives the mission from it. After a mission and an arm request from the autopilot
 * are received, requests permission to take off from the ATM server. On receive supplies power to motors.
 * Then flight control must be performed.
 * \return Returns 1 on completion with no errors.
 * \~Russian Основной цикл модуля безопасности. Ожидает инициализации всех остальных компонентов. Аутентифицируется
 * на сервере ОРВД и получает от него миссию. После получения миссии и запроса на арминг от автопилота, запрашивает разрешение
 * на взлет у сервера ОРВД. При его получении подает питание на двигатели. Далее должен выполняться контроль полета.
 * \return Возвращает 1 при завершении без ошибок.
 */
int main(void) {
    char logBuffer[257] = {0};
    //Before do anything, we need to ensure, that other modules are ready to work
    while (!waitForInit("logger_connection", "Logger")) {
        snprintf(logBuffer, 256, "Failed to receive initialization notification from Logger. Trying again in %ds", RETRY_DELAY_SEC);
        logEntry(logBuffer, ENTITY_NAME, LogLevel::LOG_WARNING);
        sleep(RETRY_DELAY_SEC);
    }
    while (!waitForInit("periphery_controller_connection", "PeripheryController")) {
        snprintf(logBuffer, 256, "Failed to receive initialization notification from Periphery Controller. Trying again in %ds", RETRY_DELAY_SEC);
        logEntry(logBuffer, ENTITY_NAME, LogLevel::LOG_WARNING);
        sleep(RETRY_DELAY_SEC);
    }
    while (!waitForInit("autopilot_connector_connection", "AutopilotConnector")) {
        snprintf(logBuffer, 256, "Failed to receive initialization notification from Autopilot Connector. Trying again in %ds", RETRY_DELAY_SEC);
        logEntry(logBuffer, ENTITY_NAME, LogLevel::LOG_WARNING);
        sleep(RETRY_DELAY_SEC);
    }
    while (!waitForInit("navigation_system_connection", "NavigationSystem")) {
        snprintf(logBuffer, 256, "Failed to receive initialization notification from Navigation System. Trying again in %ds", RETRY_DELAY_SEC);
        logEntry(logBuffer, ENTITY_NAME, LogLevel::LOG_WARNING);
        sleep(RETRY_DELAY_SEC);
    }
    while (!waitForInit("server_connector_connection", "ServerConnector")) {
        snprintf(logBuffer, 256, "Failed to receive initialization notification from Server Connector. Trying again in %ds", RETRY_DELAY_SEC);
        logEntry(logBuffer, ENTITY_NAME, LogLevel::LOG_WARNING);
        sleep(RETRY_DELAY_SEC);
    }
    while (!waitForInit("credential_manager_connection", "CredentialManager")) {
        snprintf(logBuffer, 256, "Failed to receive initialization notification from Credential Manager. Trying again in %ds", RETRY_DELAY_SEC);
        logEntry(logBuffer, ENTITY_NAME, LogLevel::LOG_WARNING);
        sleep(RETRY_DELAY_SEC);
    }

    //Get ID from ServerConnector
    while (!getBoardId(boardId)) {
        logEntry("Failed to get board ID from ServerConnector. Trying again in 1s", ENTITY_NAME, LogLevel::LOG_WARNING);
        sleep(1);
    }
    char initNotification[64] = {0};
    snprintf(initNotification, 64, "Board '%s' is initialized", boardId);
    logEntry(initNotification, ENTITY_NAME, LogLevel::LOG_INFO);

    //Enable buzzer to indicate, that all modules has been initialized
    if (!enableBuzzer())
        logEntry("Failed to enable buzzer at Periphery Controller", ENTITY_NAME, LogLevel::LOG_WARNING);

    //Copter need to be registered at ORVD
    char authResponse[1025] = {0};
    sendSignedMessage("/api/auth", authResponse, "authentication", RETRY_DELAY_SEC);
    logEntry("Successfully authenticated on the server", ENTITY_NAME, LogLevel::LOG_INFO);

    //Constantly ask server, if no flight areas are available.
    while (true) {
        char areasResponse[1024] = {0};
        if (sendSignedMessage("/api/get_all_forbidden_zones", areasResponse, "no-flight areas", RETRY_DELAY_SEC)
            && parseNoFlightAreas(areasResponse)) {
            logEntry("Successfully received no-flight areas from the server", ENTITY_NAME, LogLevel::LOG_INFO);
            break;
        }
        sleep(RETRY_REQUEST_DELAY_SEC);
    }

    //Constantly ask server, if mission for the drone is available. Parse it and ensure, that mission is correct
    while (true) {
        char missionResponse[1025] = {0};
        if (sendSignedMessage("/api/fmission_kos", missionResponse, "mission", RETRY_DELAY_SEC) && parseMission(missionResponse)) {
            logEntry("Successfully received mission from the server", ENTITY_NAME, LogLevel::LOG_INFO);
            printMission();
            break;
        }
        sleep(RETRY_REQUEST_DELAY_SEC);
    }

    //The drone is ready to arm
    logEntry("Ready to arm", ENTITY_NAME, LogLevel::LOG_INFO);
    while (true) {
        //Wait, until autopilot wants to arm (and fails so, as motors are disabled by default)
        while (!waitForArmRequest()) {
            snprintf(logBuffer, 256, "Failed to receive an arm request from Autopilot Connector. Trying again in %ds", RETRY_DELAY_SEC);
            logEntry(logBuffer, ENTITY_NAME, LogLevel::LOG_WARNING);
            sleep(RETRY_DELAY_SEC);
        }
        logEntry("Received arm request. Notifying the server", ENTITY_NAME, LogLevel::LOG_INFO);

        //When autopilot asked for arm, we need to receive permission from ORVD
        char armRespone[1025] = {0};
        sendSignedMessage("/api/arm", armRespone, "arm", RETRY_DELAY_SEC);

        if (strstr(armRespone, "$Arm: 0#") != NULL) {
            //If arm was permitted, we enable motors
            logEntry("Arm is permitted", ENTITY_NAME, LogLevel::LOG_INFO);
            while (!setKillSwitch(true)) {
                snprintf(logBuffer, 256, "Failed to permit motor usage at Periphery Controller. Trying again in %ds", RETRY_DELAY_SEC);
                logEntry(logBuffer, ENTITY_NAME, LogLevel::LOG_WARNING);
                sleep(RETRY_DELAY_SEC);
            }
            if (!permitArm())
                logEntry("Failed to permit arm through Autopilot Connector", ENTITY_NAME, LogLevel::LOG_WARNING);
            break;
        }
        else if (strstr(armRespone, "$Arm: 1#") != NULL) {
            logEntry("Arm is forbidden", ENTITY_NAME, LogLevel::LOG_INFO);
            if (!forbidArm())
                logEntry("Failed to forbid arm through Autopilot Connector", ENTITY_NAME, LogLevel::LOG_WARNING);
        }
        else
            logEntry("Failed to parse server response", ENTITY_NAME, LogLevel::LOG_WARNING);
        logEntry("Arm was not allowed. Waiting for another arm request from autopilot", ENTITY_NAME, LogLevel::LOG_WARNING);
    };

    //If we get here, the drone is able to arm and start the mission
    //The flight is need to be controlled from now on
    //Also we need to check on ORVD, whether the flight is still allowed or it is need to be paused

    while (true)
        sleep(1000);

    return EXIT_SUCCESS;
}<|MERGE_RESOLUTION|>--- conflicted
+++ resolved
@@ -1,14 +1,10 @@
-<<<<<<< HEAD
-#include "../include/flight_controller.h"
-=======
 /**
  * \file
  * \~English \brief Implementation of the security module FlightController component main loop.
  * \~Russian \brief Реализация основного цикла компонента FlightController модуля безопасности.
  */
 
-#include "../include/mission.h"
->>>>>>> c7b27958
+#include "../include/flight_controller.h"
 #include "../../shared/include/initialization_interface.h"
 #include "../../shared/include/ipc_messages_initialization.h"
 #include "../../shared/include/ipc_messages_autopilot_connector.h"
@@ -58,39 +54,22 @@
     char logBuffer[257] = {0};
     snprintf(message, 512, "%s?id=%s", method, boardId);
 
-<<<<<<< HEAD
-    while (!signMessage(message, signature)) {
-        char logBuffer[256];
-        snprintf(logBuffer, 256, "Failed to sign '%s' message at Credential Manager. Trying again in %ds", errorMessage, delay);
-=======
     while (!signMessage(message, signature, 257)) {
         snprintf(logBuffer, 256, "Failed to sign %s message at Credential Manager. Trying again in %ds", errorMessage, delay);
->>>>>>> c7b27958
         logEntry(logBuffer, ENTITY_NAME, LogLevel::LOG_WARNING);
         sleep(delay);
     }
     snprintf(request, 1024, "%s&sig=0x%s", message, signature);
 
-<<<<<<< HEAD
-    while (!sendRequest(request, response)) {
-        char logBuffer[256];
-        snprintf(logBuffer, 256, "Failed to send '%s' request through Server Connector. Trying again in %ds", errorMessage, delay);
-=======
     while (!sendRequest(request, response, 1025)) {
         snprintf(logBuffer, 256, "Failed to send %s request through Server Connector. Trying again in %ds", errorMessage, delay);
->>>>>>> c7b27958
         logEntry(logBuffer, ENTITY_NAME, LogLevel::LOG_WARNING);
         sleep(delay);
     }
 
     uint8_t authenticity = 0;
     while (!checkSignature(response, authenticity) || !authenticity) {
-<<<<<<< HEAD
-        char logBuffer[256];
-        snprintf(logBuffer, 256, "Failed to check signature of '%s' response received through Server Connector. Trying again in %ds", errorMessage, delay);
-=======
         snprintf(logBuffer, 256, "Failed to check signature of %s response received through Server Connector. Trying again in %ds", errorMessage, delay);
->>>>>>> c7b27958
         logEntry(logBuffer, ENTITY_NAME, LogLevel::LOG_WARNING);
         sleep(delay);
     }
@@ -161,23 +140,23 @@
     sendSignedMessage("/api/auth", authResponse, "authentication", RETRY_DELAY_SEC);
     logEntry("Successfully authenticated on the server", ENTITY_NAME, LogLevel::LOG_INFO);
 
+    //Constantly ask server, if mission for the drone is available. Parse it and ensure, that mission is correct
+    while (true) {
+        char missionResponse[1025] = {0};
+        if (sendSignedMessage("/api/fmission_kos", missionResponse, "mission", RETRY_DELAY_SEC) && parseMission(missionResponse)) {
+            logEntry("Successfully received mission from the server", ENTITY_NAME, LogLevel::LOG_INFO);
+            printMission();
+            break;
+        }
+        sleep(RETRY_REQUEST_DELAY_SEC);
+    }
+
     //Constantly ask server, if no flight areas are available.
     while (true) {
         char areasResponse[1024] = {0};
         if (sendSignedMessage("/api/get_all_forbidden_zones", areasResponse, "no-flight areas", RETRY_DELAY_SEC)
             && parseNoFlightAreas(areasResponse)) {
             logEntry("Successfully received no-flight areas from the server", ENTITY_NAME, LogLevel::LOG_INFO);
-            break;
-        }
-        sleep(RETRY_REQUEST_DELAY_SEC);
-    }
-
-    //Constantly ask server, if mission for the drone is available. Parse it and ensure, that mission is correct
-    while (true) {
-        char missionResponse[1025] = {0};
-        if (sendSignedMessage("/api/fmission_kos", missionResponse, "mission", RETRY_DELAY_SEC) && parseMission(missionResponse)) {
-            logEntry("Successfully received mission from the server", ENTITY_NAME, LogLevel::LOG_INFO);
-            printMission();
             break;
         }
         sleep(RETRY_REQUEST_DELAY_SEC);
