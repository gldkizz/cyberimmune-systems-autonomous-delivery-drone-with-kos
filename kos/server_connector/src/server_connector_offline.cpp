/**
 * \file
 * \~English
 * \brief Implementation of methods for ATM server communication simulation.
 * \details The file contains implementation of methods, that simulate
 * requests to an ATM server send and received responses process.
 *
 * \~Russian
 * \brief Реализация методов для имитации общения с сервером ОРВД.
 * \details В файле реализованы методы, имитирующие отправку запросов на сервер ОРВД
 * и обработку полученных ответов.
 */

#include "../include/server_connector.h"

#include <stdio.h>
#include <string.h>

int initServerConnector() {
    if (strlen(BOARD_ID))
        setBoardName(BOARD_ID);
    else
        setBoardName("00:00:00:00:00:00");

    return 1;
}

<<<<<<< HEAD
int sendRequest(char* query, char* response) {
    if (strstr(query, "/api/kill_switch?") != NULL)
        strcpy(response, "$KillSwitch: 1#");
    else if (strstr(query, "/api/auth?") != NULL)
        strcpy(response, "$Success#");
    else if (strstr(query, "/api/fmission_kos?") != NULL)
        strcpy(response, "$FlightMission H53.1019446_107.3774394_846.22&T5.0&W0.0_53.1020863_107.3774180_5.0&W0.0_53.1021926_107.3775065_5.0&W0.0_53.1023102_107.3776701_5.0&W0.0_53.1023682_107.3779464_5.0&W0.0_53.1023923_107.3782736_5.0&W0.0_53.1023279_107.3786089_5.0&W0.0_53.1021991_107.3787698_5.0&S5.0_1200.0&W0.0_53.1020284_107.3788181_5.0&W0.0_53.1018818_107.3786679_5.0&W0.0_53.1018206_107.3782790_5.0&W0.0_53.1017900_107.3778149_5.0&W0.0_53.1018480_107.3775575_5.0&W0.0_53.1019446_107.3774394_5.0&L53.1019446_107.3774394_846.22#");
    else if (strstr(query, "/api/get_all_forbidden_zones?") != NULL)
        strcpy(response, "$ForbiddenZones 1&7&53.1021169_107.3777130&53.1022184_107.3779973&53.1022023_107.3783299&53.1020767_107.3784882&53.1019962_107.3782709&53.1019189_107.3779812&53.1019656_107.3777157#");
    else if ((strstr(query, "/api/arm?") != NULL) || (strstr(query, "/api/fly_accept?") != NULL))
        strcpy(response, "$Arm: 0#");
    else
        strcpy(response, "$#");
=======
int requestServer(char* query, char* response, uint32_t responseSize) {
    if (strstr(query, "/api/kill_switch?") != NULL) {
        if (responseSize < 16) {
            logEntry("Size of response does not fit given buffer", ENTITY_NAME, LogLevel::LOG_WARNING);
            return 0;
        }
        strncpy(response, "$KillSwitch: 1#", 16);
    }
    else if (strstr(query, "/api/auth?") != NULL) {
        if (responseSize < 10) {
            logEntry("Size of response does not fit given buffer", ENTITY_NAME, LogLevel::LOG_WARNING);
            return 0;
        }
        strncpy(response, "$Success#", 10);
    }
    else if (strstr(query, "/api/fmission_kos?") != NULL) {
        if (responseSize < 511) {
            logEntry("Size of response does not fit given buffer", ENTITY_NAME, LogLevel::LOG_WARNING);
            return 0;
        }
        strncpy(response, "$FlightMission H53.1019446_107.3774394_846.22&T5.0&W0.0_53.1020863_107.3774180_5.0&W0.0_53.1021926_107.3775065_5.0&W0.0_53.1023102_107.3776701_5.0&W0.0_53.1023682_107.3779464_5.0&W0.0_53.1023923_107.3782736_5.0&W0.0_53.1023279_107.3786089_5.0&W0.0_53.1021991_107.3787698_5.0&S5.0_1200.0&W0.0_53.1020284_107.3788181_5.0&W0.0_53.1018818_107.3786679_5.0&W0.0_53.1018206_107.3782790_5.0&W0.0_53.1017900_107.3778149_5.0&W0.0_53.1018480_107.3775575_5.0&W0.0_53.1019446_107.3774394_5.0&L53.1019446_107.3774394_846.22#", 511);
    }
    else if ((strstr(query, "/api/arm?") != NULL) || (strstr(query, "/api/fly_accept?") != NULL)) {
        if (responseSize < 9) {
            logEntry("Size of response does not fit given buffer", ENTITY_NAME, LogLevel::LOG_WARNING);
            return 0;
        }
        strncpy(response, "$Arm: 0#", 9);
    }
    else {
        if (responseSize < 3) {
            logEntry("Size of response does not fit given buffer", ENTITY_NAME, LogLevel::LOG_WARNING);
            return 0;
        }
        strncpy(response, "$#", 3);
    }
>>>>>>> c7b27958

    return 1;
}<|MERGE_RESOLUTION|>--- conflicted
+++ resolved
@@ -25,21 +25,6 @@
     return 1;
 }
 
-<<<<<<< HEAD
-int sendRequest(char* query, char* response) {
-    if (strstr(query, "/api/kill_switch?") != NULL)
-        strcpy(response, "$KillSwitch: 1#");
-    else if (strstr(query, "/api/auth?") != NULL)
-        strcpy(response, "$Success#");
-    else if (strstr(query, "/api/fmission_kos?") != NULL)
-        strcpy(response, "$FlightMission H53.1019446_107.3774394_846.22&T5.0&W0.0_53.1020863_107.3774180_5.0&W0.0_53.1021926_107.3775065_5.0&W0.0_53.1023102_107.3776701_5.0&W0.0_53.1023682_107.3779464_5.0&W0.0_53.1023923_107.3782736_5.0&W0.0_53.1023279_107.3786089_5.0&W0.0_53.1021991_107.3787698_5.0&S5.0_1200.0&W0.0_53.1020284_107.3788181_5.0&W0.0_53.1018818_107.3786679_5.0&W0.0_53.1018206_107.3782790_5.0&W0.0_53.1017900_107.3778149_5.0&W0.0_53.1018480_107.3775575_5.0&W0.0_53.1019446_107.3774394_5.0&L53.1019446_107.3774394_846.22#");
-    else if (strstr(query, "/api/get_all_forbidden_zones?") != NULL)
-        strcpy(response, "$ForbiddenZones 1&7&53.1021169_107.3777130&53.1022184_107.3779973&53.1022023_107.3783299&53.1020767_107.3784882&53.1019962_107.3782709&53.1019189_107.3779812&53.1019656_107.3777157#");
-    else if ((strstr(query, "/api/arm?") != NULL) || (strstr(query, "/api/fly_accept?") != NULL))
-        strcpy(response, "$Arm: 0#");
-    else
-        strcpy(response, "$#");
-=======
 int requestServer(char* query, char* response, uint32_t responseSize) {
     if (strstr(query, "/api/kill_switch?") != NULL) {
         if (responseSize < 16) {
@@ -69,6 +54,13 @@
         }
         strncpy(response, "$Arm: 0#", 9);
     }
+    else if (strstr(query, "/api/get_all_forbidden_zones?") != NULL) {
+        if (responseSize < 182) {
+            logEntry("Size of response does not fit given buffer", ENTITY_NAME, LogLevel::LOG_WARNING);
+            return 0;
+        }
+        strncpy(response, "$ForbiddenZones 1&7&53.1021169_107.3777130&53.1022184_107.3779973&53.1022023_107.3783299&53.1020767_107.3784882&53.1019962_107.3782709&53.1019189_107.3779812&53.1019656_107.3777157#", 182);
+    }
     else {
         if (responseSize < 3) {
             logEntry("Size of response does not fit given buffer", ENTITY_NAME, LogLevel::LOG_WARNING);
@@ -76,7 +68,6 @@
         }
         strncpy(response, "$#", 3);
     }
->>>>>>> c7b27958
 
     return 1;
 }