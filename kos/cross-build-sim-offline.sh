#!/bin/bash

SCRIPT_DIR="$(dirname "$(realpath "${0}")")"
BUILD="${SCRIPT_DIR}/build_sim_offline"

export LANG=C
export TARGET="aarch64-kos"
export PKG_CONFIG=""
export SDK_PREFIX="/opt/KasperskyOS-Community-Edition-1.2.0.89"
export INSTALL_PREFIX="$BUILD/../install"
export PATH="$SDK_PREFIX/toolchain/bin:$PATH"

export BUILD_WITH_CLANG=
export BUILD_WITH_GCC=

<<<<<<< HEAD
BOARD_ID="3"
SIMULATOR_IP="10.0.2.2"
=======
SIMULATOR_IP="${1:-"10.0.2.2"}"
BOARD_ID=""
>>>>>>> aef8dc00

set -eu

function help
{
    cat <<EOF

  Usage: $0 [--help] [-s <SDK path>]

  Compile and link precompiled_vfs project with respect to specified arguments.

  Optional arguments:
    -s, --sdk-path,
             Path to KasperskyOS Community Edition SDK
             Default: ${SDK_PREFIX}
    --board-id,
             Use user-defined board ID instead of MAC-address

  Examples:
      bash cross-build.sh -s /opt/KasperskyOS-Community-Edition-1.2.0.89

EOF
}

# Main
while [[ $# > 0 ]];
do
    key="$1"
    case $key in
        --help|-h)
            help
            exit 0
            ;;
        --sdk-path|-s)
            SDK_PREFIX=$2
            ;;
<<<<<<< HEAD
        --simulator_ip)
            SIMULATOR_IP=$2
            ;;
        --board_id)
=======
        --board-id)
>>>>>>> aef8dc00
            BOARD_ID=$2
            ;;
        -*)
            echo "Invalid option: $key"
            exit 1
            ;;
        esac
    shift
done

TOOLCHAIN_SUFFIX=""

if [ "$BUILD_WITH_CLANG" == "y" ];then
    TOOLCHAIN_SUFFIX="-clang"
fi

if [ "$BUILD_WITH_GCC" == "y" ];then
    TOOLCHAIN_SUFFIX="-gcc"
fi

"$SDK_PREFIX/toolchain/bin/cmake" -G "Unix Makefiles" -B "$BUILD" \
      -D SIMULATION="TRUE" \
      -D SERVER="FALSE" \
<<<<<<< HEAD
      -D UNIT_TESTS="FALSE" \
      -D BOARD_ID=$BOARD_ID \
=======
      -D BOARD_ID="$BOARD_ID" \
>>>>>>> aef8dc00
      -D SIMULATOR_IP=$SIMULATOR_IP \
      -D CMAKE_BUILD_TYPE:STRING=Debug \
      -D CMAKE_INSTALL_PREFIX:STRING="$INSTALL_PREFIX" \
      -D CMAKE_FIND_ROOT_PATH="${SDK_PREFIX}/sysroot-$TARGET" \
      -D CMAKE_TOOLCHAIN_FILE="$SDK_PREFIX/toolchain/share/toolchain-$TARGET$TOOLCHAIN_SUFFIX.cmake" \
      "$SCRIPT_DIR/" && "$SDK_PREFIX/toolchain/bin/cmake" --build "$BUILD" --target sim<|MERGE_RESOLUTION|>--- conflicted
+++ resolved
@@ -13,13 +13,8 @@
 export BUILD_WITH_CLANG=
 export BUILD_WITH_GCC=
 
-<<<<<<< HEAD
-BOARD_ID="3"
+BOARD_ID=""
 SIMULATOR_IP="10.0.2.2"
-=======
-SIMULATOR_IP="${1:-"10.0.2.2"}"
-BOARD_ID=""
->>>>>>> aef8dc00
 
 set -eu
 
@@ -56,14 +51,10 @@
         --sdk-path|-s)
             SDK_PREFIX=$2
             ;;
-<<<<<<< HEAD
-        --simulator_ip)
+        --simulator-ip)
             SIMULATOR_IP=$2
             ;;
-        --board_id)
-=======
         --board-id)
->>>>>>> aef8dc00
             BOARD_ID=$2
             ;;
         -*)
@@ -87,12 +78,8 @@
 "$SDK_PREFIX/toolchain/bin/cmake" -G "Unix Makefiles" -B "$BUILD" \
       -D SIMULATION="TRUE" \
       -D SERVER="FALSE" \
-<<<<<<< HEAD
       -D UNIT_TESTS="FALSE" \
-      -D BOARD_ID=$BOARD_ID \
-=======
       -D BOARD_ID="$BOARD_ID" \
->>>>>>> aef8dc00
       -D SIMULATOR_IP=$SIMULATOR_IP \
       -D CMAKE_BUILD_TYPE:STRING=Debug \
       -D CMAKE_INSTALL_PREFIX:STRING="$INSTALL_PREFIX" \
